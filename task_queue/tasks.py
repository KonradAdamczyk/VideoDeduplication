--- conflicted
+++ resolved
@@ -51,19 +51,8 @@
     config.database.use = True
 
     # Resolve list of video files from the directory
-<<<<<<< HEAD
     logger.info(f"Resolving video list for directory {directory}")
 
-    # logger.info(
-    #     f"Get hash cache "
-    #     f"Hits - {get_hash.cache_info()[0]} "
-    #     f"Misses {get_hash.cache_info()[1]} "
-    #     f"Max Size {get_hash.cache_info()[2]} "
-    #     f"Current SIze {get_hash.cache_info()[3]}"
-    # )
-=======
-    logger.info("Resolving video list for directory ")
->>>>>>> 11d1d3a9
 
     absolute_root = os.path.abspath(config.sources.root)
     absolute_dir = os.path.abspath(os.path.join(absolute_root, directory))
@@ -81,16 +70,7 @@
     )
     detect_scenes(files=videos, pipeline=pipeline_context, progress=monitor.subtask(0.01))
     extract_exif(config, progress_monitor=monitor.subtask(work_amount=0.05))
-<<<<<<< HEAD
-    # logger.info(
-    #     f"Get hash cache (after running the whole pipeline) "
-    #     f"Hits - {get_hash.cache_info()[0]} "
-    #     f"Misses {get_hash.cache_info()[1]} "
-    #     f"Max Size {get_hash.cache_info()[2]} "
-    #     f"Current SIze {get_hash.cache_info()[3]}"
-    # )
-=======
->>>>>>> 11d1d3a9
+
 
     monitor.complete()
 
